# BTHL-HealthCare Complete Setup and Installation Guide

**File:** `/var/www/davestj.com/bthl-hc/SETUP.md`  
**Author:** davestj (David St John)  
**Date:** 2025-07-17  
**Purpose:** Complete system setup, installation, and initialization guide for BTHL-HealthCare platform  
**Description:** I created this comprehensive setup guide to provide step-by-step instructions for installing and configuring the BTHL-HealthCare platform on both development and production environments. I've included automated bootstrap options as well as manual setup procedures for learning purposes.

**Changelog:**
- 2025-07-17: Initial creation of complete setup and installation guide

**Git Commit:** `git commit -m "docs: add comprehensive setup and installation guide with bootstrap and manual options"`

**Next Dev Feature:** Add Docker Compose setup for containerized development and production deployment  
**TODO:** Integrate CI/CD pipeline configuration with GitHub Actions and deployment automation

---

## 📋 Overview

The BTHL-HealthCare platform is a comprehensive healthcare management system built with:

- **Backend:** Java 21, Spring Boot 3.2.0, Spring Security, JPA/Hibernate
- **Database:** PostgreSQL 15+ with advanced features and audit logging
- **Frontend:** Thymeleaf templates, Bootstrap 5, vanilla JavaScript
- **Security:** JWT authentication, RBAC, MFA support, CSRF protection
- **Architecture:** RESTful APIs, responsive web interface, audit trail

**Supported Platforms:**
- **Development:** macOS (M2 ARM), Linux (Debian 12, Ubuntu 22/24)
- **Production:** Linux (Debian 12, Ubuntu 22/24), Docker containers

---

## 🔐 Required Environment Variables

The application loads sensitive configuration from environment variables. Copy `.env.example` to `.env` and provide values for the following keys:

- `DB_URL` – JDBC connection string for PostgreSQL
- `DB_USERNAME` – database username
- `DB_PASSWORD` – database password
- `JWT_SECRET` – secret key used to sign JSON Web Tokens
- `ADMIN_USERNAME` – initial Spring Security admin user
- `ADMIN_PASSWORD` – password for the admin user
- `EMAIL_USERNAME` – SMTP username for sending email notifications
- `EMAIL_PASSWORD` – SMTP password for sending email notifications
- `TEST_DB_USERNAME` – optional H2 database username for tests (defaults to `sa`)
- `TEST_DB_PASSWORD` – optional H2 database password for tests (defaults to empty)

These variables are required for both local development and production deployments.

The `.env` file is intentionally excluded from version control. Use `.env.example` as a template and populate a local `.env` file with development-only values that should never be committed.

---

## 🚀 Quick Start (Automated Bootstrap)

### Option 1: Automated Setup with Bootstrap Script

I created an automated bootstrap script that handles the complete environment setup:

```bash
# Clone or download the project
git clone https://github.com/davestj/bthl-healthcare.git /var/www/davestj.com/bthl-hc
cd /var/www/davestj.com/bthl-hc

# Make bootstrap script executable
chmod +x bootstrap.sh

# Run automated setup (requires sudo)
sudo ./bootstrap.sh

# The script will automatically:
# - Detect OS (Debian 12, Ubuntu 22/24)
# - Install Java 21, Maven, PostgreSQL, Node.js
# - Create project structure
# - Configure database
# - Set up proper permissions
```

**Post-Bootstrap Steps:**
```bash
# Load database schema
sudo -u postgres psql bthl_healthcare < src/main/resources/db/migration/V1__Initial_Schema.sql

# Build and run application
mvn clean install
mvn spring-boot:run

# Access application
open http://localhost:8330
```

---

## 🛠️ Manual Setup (Step-by-Step)

### Prerequisites Check

I recommend verifying system requirements before installation:

```bash
# Check OS version
cat /etc/os-release

# Check available memory (minimum 4GB recommended)
free -h

# Check disk space (minimum 10GB recommended)
df -h

# Check network connectivity
ping -c 3 google.com
```

---

## 🐧 Linux Setup (Debian 12 / Ubuntu 22/24)

### System Preparation

I start with updating the system and installing essential tools:

```bash
# Update package lists and upgrade system
sudo apt update && sudo apt upgrade -y

# Install essential development tools
sudo apt install -y curl wget apt-transport-https ca-certificates gnupg \
                    lsb-release software-properties-common unzip zip \
                    build-essential git nano vim htop tree

# Create project user and directories
sudo useradd -m -s /bin/bash davestj
sudo mkdir -p /var/www/davestj.com
sudo chown -R davestj:davestj /var/www/davestj.com
```

### Java Development Kit Installation

I install OpenJDK 21 for optimal Spring Boot compatibility:

```bash
# Install OpenJDK 21
sudo apt install -y openjdk-21-jdk openjdk-21-jre

# Configure JAVA_HOME system-wide
sudo tee /etc/environment << EOF
JAVA_HOME="/usr/lib/jvm/java-21-openjdk-amd64"
PATH="/usr/lib/jvm/java-21-openjdk-amd64/bin:\$PATH"
EOF

# Configure for current session
export JAVA_HOME="/usr/lib/jvm/java-21-openjdk-amd64"
export PATH="$JAVA_HOME/bin:$PATH"

# Add to user profile
echo 'export JAVA_HOME="/usr/lib/jvm/java-21-openjdk-amd64"' >> ~/.bashrc
echo 'export PATH="$JAVA_HOME/bin:$PATH"' >> ~/.bashrc

# Reload environment
source ~/.bashrc

# Verify Java installation
java -version
javac -version
```

### Maven Build Tool Installation

I set up Maven for project build management:

```bash
# Install Maven
sudo apt install -y maven

# Verify Maven installation
mvn -version

# Configure Maven settings for optimal performance
mkdir -p ~/.m2
cat > ~/.m2/settings.xml << 'EOF'
<?xml version="1.0" encoding="UTF-8"?>
<settings xmlns="http://maven.apache.org/SETTINGS/1.0.0"
          xmlns:xsi="http://www.w3.org/2001/XMLSchema-instance"
          xsi:schemaLocation="http://maven.apache.org/SETTINGS/1.0.0
          http://maven.apache.org/xsd/settings-1.0.0.xsd">
    
    <localRepository>${user.home}/.m2/repository</localRepository>
    
    <profiles>
        <profile>
            <id>bthl-development</id>
            <activation>
                <activeByDefault>true</activeByDefault>
            </activation>
            <properties>
                <maven.compiler.source>21</maven.compiler.source>
                <maven.compiler.target>21</maven.compiler.target>
                <project.build.sourceEncoding>UTF-8</project.build.sourceEncoding>
                <maven.test.skip>false</maven.test.skip>
            </properties>
        </profile>
    </profiles>
    
</settings>
EOF
```

### PostgreSQL Database Installation and Configuration

I install and configure PostgreSQL for the healthcare platform:

```bash
# Install PostgreSQL and extensions
sudo apt install -y postgresql postgresql-contrib postgresql-client

# Start and enable PostgreSQL service
sudo systemctl start postgresql
sudo systemctl enable postgresql

# Check PostgreSQL status
sudo systemctl status postgresql

# Configure PostgreSQL for development
sudo -u postgres psql << 'EOF'
-- Create application user
CREATE USER davestj WITH SUPERUSER CREATEDB CREATEROLE LOGIN;
<<<<<<< HEAD
ALTER USER davestj WITH PASSWORD '<DEV_PASSWORD>';
=======
ALTER USER davestj WITH PASSWORD '<your_db_password>';
>>>>>>> fe936084

-- Create application database
CREATE DATABASE bthl_healthcare OWNER davestj;

-- Grant all privileges
GRANT ALL PRIVILEGES ON DATABASE bthl_healthcare TO davestj;

-- Create extensions
\c bthl_healthcare
CREATE EXTENSION IF NOT EXISTS "uuid-ossp";
CREATE EXTENSION IF NOT EXISTS "pgcrypto";

-- Exit PostgreSQL
\q
EOF

# Configure PostgreSQL for local access
sudo cp /etc/postgresql/*/main/pg_hba.conf /etc/postgresql/*/main/pg_hba.conf.backup

# Update pg_hba.conf for local development access
sudo sed -i 's/#local   replication     all                                     peer/local   replication     all                                     peer/' /etc/postgresql/*/main/pg_hba.conf
sudo sed -i 's/local   all             all                                     peer/local   all             all                                     md5/' /etc/postgresql/*/main/pg_hba.conf

# Restart PostgreSQL to apply changes
sudo systemctl restart postgresql

# Test database connection
psql -U davestj -d bthl_healthcare -c "SELECT version();"
```

### Node.js Installation (Optional but Recommended)

I install Node.js for potential frontend build tools and utilities:

```bash
# Add NodeSource repository for latest LTS
curl -fsSL https://deb.nodesource.com/setup_lts.x | sudo -E bash -

# Install Node.js
sudo apt install -y nodejs

# Verify installation
node --version
npm --version

# Install global development utilities
sudo npm install -g typescript ts-node nodemon prettier eslint
```

---

## 🍎 macOS Setup (M2 ARM)

### Homebrew Installation

I use Homebrew as the primary package manager for macOS:

```bash
# Install Homebrew if not present
/bin/bash -c "$(curl -fsSL https://raw.githubusercontent.com/Homebrew/install/HEAD/install.sh)"

# Update Homebrew
brew update && brew upgrade

# Add Homebrew to PATH (M2 ARM Macs)
echo 'eval "$(/opt/homebrew/bin/brew shellenv)"' >> ~/.zprofile
eval "$(/opt/homebrew/bin/brew shellenv)"
```

### Development Tools Installation

I install all required development tools using Homebrew:

```bash
# Install Java 21
brew install openjdk@21

# Create system-wide Java symlink
sudo ln -sfn $(brew --prefix)/opt/openjdk@21/libexec/openjdk.jdk \
     /Library/Java/JavaVirtualMachines/openjdk-21.jdk

# Configure JAVA_HOME
echo 'export JAVA_HOME="$(brew --prefix)/opt/openjdk@21"' >> ~/.zshrc
echo 'export PATH="$JAVA_HOME/bin:$PATH"' >> ~/.zshrc

# Install Maven
brew install maven

# Install PostgreSQL
brew install postgresql@15

# Install Node.js
brew install node

# Install Git (if not present)
brew install git

# Reload shell configuration
source ~/.zshrc

# Verify installations
java -version
mvn -version
node --version
git --version
```

### PostgreSQL Configuration (macOS)

I configure PostgreSQL for development on macOS:

```bash
# Start PostgreSQL service
brew services start postgresql@15

# Add PostgreSQL to PATH
echo 'export PATH="$(brew --prefix)/opt/postgresql@15/bin:$PATH"' >> ~/.zshrc
source ~/.zshrc

# Create database and user
createuser -s davestj
createdb bthl_healthcare -O davestj

# Set password for database user
<<<<<<< HEAD
psql -d bthl_healthcare -c "ALTER USER davestj WITH PASSWORD '<DEV_PASSWORD>';"
=======
psql -d bthl_healthcare -c "ALTER USER davestj WITH PASSWORD '<your_db_password>';"
>>>>>>> fe936084

# Test connection
psql -U davestj -d bthl_healthcare -c "SELECT version();"
```

---

## 📦 Project Installation and Configuration

### Project Structure Creation

I create the complete project structure with proper permissions:

```bash
# Create project root directory
sudo mkdir -p /var/www/davestj.com/bthl-hc
sudo chown -R davestj:davestj /var/www/davestj.com

# Navigate to project root
cd /var/www/davestj.com/bthl-hc

# Create directory structure
mkdir -p {src/{main/{java/com/bthl/healthcare/{controller,service,repository,model,config,security,dto,exception},resources/{static/{css,js,images},templates/{auth,dashboard,layout},db/migration}},test/java/com/bthl/healthcare},config,logs,ssl,scripts,backups}

# Set proper permissions
chmod -R 755 src config logs scripts
chmod -R 700 ssl
```

### Project Files Installation

I provide the core project files for manual setup:

**1. Maven Configuration (pom.xml):**
```bash
# Copy the provided pom.xml to project root
# (Content available in the carryover documentation)
```

**2. Spring Boot Application Configuration:**
```bash
# Create application.yml
cat > src/main/resources/application.yml << 'EOF'
# File: /var/www/davestj.com/bthl-hc/src/main/resources/application.yml
# Author: davestj (David St John)
# Date: 2025-07-17
# Purpose: Spring Boot application configuration for BTHL-HealthCare platform

server:
  port: 8330
  servlet:
    context-path: /
  compression:
    enabled: true
  error:
    include-message: always
    include-binding-errors: always

spring:
  application:
    name: BTHL-HealthCare
  
  profiles:
    active: ${SPRING_PROFILES_ACTIVE:dev}

  datasource:
    url: ${DB_URL:jdbc:postgresql://localhost:5432/bthl_healthcare}
    username: ${DB_USERNAME}
    password: ${DB_PASSWORD}
    driver-class-name: org.postgresql.Driver
    hikari:
      maximum-pool-size: 20
      minimum-idle: 5
      connection-timeout: 30000
      idle-timeout: 600000
      max-lifetime: 1800000
  
  jpa:
    hibernate:
      ddl-auto: validate
    show-sql: false
    properties:
      hibernate:
        dialect: org.hibernate.dialect.PostgreSQLDialect
        format_sql: true
        use_sql_comments: true
        jdbc:
          time_zone: UTC
  
  flyway:
    enabled: true
    locations: classpath:db/migration
    baseline-on-migrate: true
    validate-on-migrate: true
  
  thymeleaf:
    cache: false
    enabled: true
    prefix: classpath:/templates/
    suffix: .html
    mode: HTML
    encoding: UTF-8
  
  security:
    user:
      name: ${ADMIN_USERNAME:admin}
      password: ${ADMIN_PASSWORD}
  
  servlet:
    multipart:
      max-file-size: 50MB
      max-request-size: 50MB

logging:
  level:
    com.bthl.healthcare: DEBUG
    org.springframework.security: DEBUG
    org.springframework.web: DEBUG
    org.hibernate.SQL: DEBUG
    org.hibernate.type.descriptor.sql: TRACE
  pattern:
    console: "%d{yyyy-MM-dd HH:mm:ss.SSS} [%thread] %-5level %logger{36} - %msg%n"
    file: "%d{yyyy-MM-dd HH:mm:ss.SSS} [%thread] %-5level %logger{36} - %msg%n"
  file:
    name: logs/bthl-healthcare.log

management:
  endpoints:
    web:
      exposure:
        include: health,info,metrics,env
  endpoint:
    health:
      show-details: always

bthl:
  healthcare:
    jwt:
      secret: ${JWT_SECRET}
      expiration: 86400000  # 24 hours
    security:
      password:
        min-length: 12
        require-uppercase: true
        require-lowercase: true
        require-numbers: true
        require-symbols: true
      session:
        timeout-minutes: 480  # 8 hours
      mfa:
        token-expiry-minutes: 5
    email:
      smtp:
        host: localhost
        port: 1025
        username: ""
        password: ""
        auth: false
        starttls: false

---
# Development Profile
spring:
  config:
    activate:
      on-profile: dev
  
<<<<<<< HEAD
=======
  datasource:
    url: ${DB_URL:jdbc:postgresql://localhost:5432/bthl_healthcare}
    username: ${DB_USERNAME}
    password: ${DB_PASSWORD}
  
>>>>>>> fe936084
  jpa:
    show-sql: true
  
  devtools:
    restart:
      enabled: true
    livereload:
      enabled: true

logging:
  level:
    com.bthl.healthcare: DEBUG

---
# Production Profile
spring:
  config:
    activate:
      on-profile: prod
  
  datasource:
    url: ${DB_URL:jdbc:postgresql://localhost:5432/bthl_healthcare}
    username: ${DB_USERNAME:davestj}
    password: ${DB_PASSWORD}
  
  jpa:
    show-sql: false

logging:
  level:
    com.bthl.healthcare: INFO
    org.springframework: WARN
    org.hibernate: WARN

bthl:
  healthcare:
    jwt:
      secret: ${JWT_SECRET}

---
# Test Profile
spring:
  config:
    activate:
      on-profile: test
  
  datasource:
    url: jdbc:h2:mem:testdb
    driver-class-name: org.h2.Driver
    username: sa
    password: ""
  
  jpa:
    hibernate:
      ddl-auto: create-drop
    database-platform: org.hibernate.dialect.H2Dialect

EOF
```

### Database Schema Installation

I install the complete database schema with all tables and relationships:

```bash
# Load the database schema
psql -U davestj -d bthl_healthcare -f src/main/resources/db/migration/V1__Initial_Schema.sql

# Verify schema installation
psql -U davestj -d bthl_healthcare << 'EOF'
-- Check installed tables
\dt

-- Verify critical tables
\d users
\d roles
\d companies
\d insurance_providers

-- Check sample data
SELECT COUNT(*) FROM roles;
SELECT name, description FROM roles;

-- Exit
\q
EOF
```

### Initial Data Setup

I create essential initial data for the application:

```bash
# Create initial admin user and sample data
psql -U davestj -d bthl_healthcare << 'EOF'
-- Insert admin user with hashed password
-- Password: AdminPassword123!
INSERT INTO users (
    username, email, password_hash, first_name, last_name,
    status, user_type, role_id, email_verified, created_at
) VALUES (
    'admin',
    'admin@bthl-healthcare.com',
    '$2a$12$CjQoiLcmS8zT8/AoK2xqv.VZ8qZGHSHtTyj9E5XGZ5qNZ1Z2Z3Z4Z5',
    'System',
    'Administrator',
    'ACTIVE',
    'ADMIN',
    (SELECT id FROM roles WHERE name = 'SUPER_ADMIN'),
    true,
    CURRENT_TIMESTAMP
);

-- Insert sample company for testing
INSERT INTO companies (
    name, legal_name, tax_id, industry, employee_count,
    headquarters_address, primary_contact_email, primary_contact_phone,
    status, created_by, created_at
) VALUES (
    'TechCorp Solutions Inc.',
    'TechCorp Solutions Incorporated',
    '12-3456789',
    'Technology Services',
    250,
    '123 Innovation Drive, Tech Valley, CA 94000',
    'hr@techcorp.com',
    '+1-555-0123',
    'ACTIVE',
    (SELECT id FROM users WHERE username = 'admin'),
    CURRENT_TIMESTAMP
);

-- Insert sample insurance provider
INSERT INTO insurance_providers (
    name, legal_name, provider_code, provider_type,
    am_best_rating, financial_strength_rating,
    headquarters_address, phone, email, website_url,
    customer_service_phone, claims_phone, network_size,
    established_year, is_active, created_by, created_at
) VALUES (
    'HealthFirst Insurance Company',
    'HealthFirst Insurance Company LLC',
    'HFC001',
    'HEALTH_INSURANCE',
    'A+',
    'A++',
    '456 Healthcare Blvd, Chicago, IL 60601',
    '+1-800-555-HEALTH',
    'contact@healthfirst.com',
    'https://www.healthfirst.com',
    '+1-800-555-HELP',
    '+1-800-555-CLAIM',
    25000,
    1985,
    true,
    (SELECT id FROM users WHERE username = 'admin'),
    CURRENT_TIMESTAMP
);

-- Verify data insertion
SELECT 'Users' as table_name, COUNT(*) as count FROM users
UNION ALL
SELECT 'Companies', COUNT(*) FROM companies
UNION ALL
SELECT 'Providers', COUNT(*) FROM insurance_providers;

\q
EOF
```

---

## 🔧 Application Build and Deployment

### Maven Build Process

I configure and execute the build process:

```bash
# Navigate to project root
cd /var/www/davestj.com/bthl-hc

# Clean previous builds
mvn clean

# Compile source code
mvn compile

# Run tests
mvn test

# Package application
mvn package

# Install to local repository
mvn install

# Verify build success
ls -la target/
```

### Application Startup

I provide multiple ways to start the application:

**Method 1: Maven Spring Boot Plugin (Development):**
```bash
# Start with development profile
mvn spring-boot:run -Dspring-boot.run.profiles=dev

# Start with custom port
mvn spring-boot:run -Dspring-boot.run.arguments="--server.port=8331"

# Start with debug mode
mvn spring-boot:run -Dspring-boot.run.jvmArguments="-agentlib:jdwp=transport=dt_socket,server=y,suspend=n,address=*:5005"
```

**Method 2: Java JAR Execution (Production-like):**
```bash
# Run the packaged JAR
java -jar target/bthl-healthcare.jar

# Run with specific profile
java -jar target/bthl-healthcare.jar --spring.profiles.active=prod

# Run with custom configuration
java -jar target/bthl-healthcare.jar --server.port=8330 --spring.profiles.active=dev
```

**Method 3: Background Service:**
```bash
# Create systemd service file (Linux)
sudo tee /etc/systemd/system/bthl-healthcare.service << 'EOF'
[Unit]
Description=BTHL-HealthCare Application
After=network.target

[Service]
Type=simple
User=davestj
Group=davestj
WorkingDirectory=/var/www/davestj.com/bthl-hc
ExecStart=/usr/bin/java -jar /var/www/davestj.com/bthl-hc/target/bthl-healthcare.jar
Restart=always
RestartSec=10
StandardOutput=syslog
StandardError=syslog
SyslogIdentifier=bthl-healthcare
Environment=SPRING_PROFILES_ACTIVE=prod

[Install]
WantedBy=multi-user.target
EOF

# Enable and start service
sudo systemctl daemon-reload
sudo systemctl enable bthl-healthcare
sudo systemctl start bthl-healthcare

# Check service status
sudo systemctl status bthl-healthcare
```

---

## 🌐 Nginx Configuration (Optional)

### Nginx Installation and Setup

I configure Nginx as a reverse proxy for production deployment:

```bash
# Install Nginx
sudo apt install -y nginx

# Create site configuration
sudo tee /etc/nginx/sites-available/bthl-healthcare << 'EOF'
# BTHL-HealthCare Nginx Configuration
# File: /etc/nginx/sites-available/bthl-healthcare
# Author: davestj (David St John)
# Date: 2025-07-17
# Purpose: Nginx reverse proxy configuration for BTHL-HealthCare platform

server {
    listen 80;
    server_name bthl-healthcare.davestj.com;
    
    # Redirect HTTP to HTTPS
    return 301 https://$server_name$request_uri;
}

server {
    listen 443 ssl http2;
    server_name bthl-healthcare.davestj.com;
    
    # SSL Configuration
    ssl_certificate /etc/ssl/davestj.com/davestj.com-wildcard-fullchain.crt;
    ssl_certificate_key /etc/ssl/davestj.com/davestj.com-wildcard.key;
    ssl_protocols TLSv1.2 TLSv1.3;
    ssl_ciphers ECDHE-ECDSA-AES128-GCM-SHA256:ECDHE-RSA-AES128-GCM-SHA256:ECDHE-ECDSA-AES256-GCM-SHA384:ECDHE-RSA-AES256-GCM-SHA384;
    ssl_prefer_server_ciphers off;
    
    # Security Headers
    add_header Strict-Transport-Security "max-age=63072000; includeSubDomains; preload" always;
    add_header X-Content-Type-Options "nosniff" always;
    add_header X-Frame-Options "DENY" always;
    add_header X-XSS-Protection "1; mode=block" always;
    add_header Referrer-Policy "strict-origin-when-cross-origin" always;
    
    # Client Configuration
    client_max_body_size 128M;
    client_body_timeout 300s;
    client_header_timeout 300s;
    
    # Logging
    access_log /var/log/nginx/bthl-healthcare-access.log combined;
    error_log /var/log/nginx/bthl-healthcare-error.log;
    
    # Proxy Configuration
    location / {
        proxy_pass http://localhost:8330;
        proxy_set_header Host $host;
        proxy_set_header X-Real-IP $remote_addr;
        proxy_set_header X-Forwarded-For $proxy_add_x_forwarded_for;
        proxy_set_header X-Forwarded-Proto $scheme;
        proxy_set_header X-Forwarded-Host $host;
        proxy_set_header X-Forwarded-Port $server_port;
        
        # Timeout Configuration
        proxy_connect_timeout 60s;
        proxy_send_timeout 60s;
        proxy_read_timeout 60s;
        
        # Buffer Configuration
        proxy_buffering on;
        proxy_buffer_size 4k;
        proxy_buffers 8 4k;
        proxy_busy_buffers_size 8k;
    }
    
    # Static Assets
    location ~* \.(css|js|png|jpg|jpeg|gif|ico|svg|woff|woff2|ttf|eot)$ {
        proxy_pass http://localhost:8330;
        expires 1M;
        add_header Cache-Control "public, immutable";
        access_log off;
    }
    
    # API Endpoints
    location /api/ {
        proxy_pass http://localhost:8330;
        proxy_set_header Host $host;
        proxy_set_header X-Real-IP $remote_addr;
        proxy_set_header X-Forwarded-For $proxy_add_x_forwarded_for;
        proxy_set_header X-Forwarded-Proto $scheme;
        
        # CORS Headers for API
        add_header Access-Control-Allow-Origin "*" always;
        add_header Access-Control-Allow-Methods "GET, POST, PUT, DELETE, OPTIONS" always;
        add_header Access-Control-Allow-Headers "Content-Type, Authorization, X-Requested-With" always;
        
        # Handle preflight requests
        if ($request_method = 'OPTIONS') {
            add_header Access-Control-Allow-Origin "*";
            add_header Access-Control-Allow-Methods "GET, POST, PUT, DELETE, OPTIONS";
            add_header Access-Control-Allow-Headers "Content-Type, Authorization, X-Requested-With";
            add_header Access-Control-Max-Age "86400";
            add_header Content-Length "0";
            add_header Content-Type "text/plain";
            return 204;
        }
    }
    
    # Health Check
    location /health {
        proxy_pass http://localhost:8330/actuator/health;
        access_log off;
    }
}
EOF

# Enable site
sudo ln -s /etc/nginx/sites-available/bthl-healthcare /etc/nginx/sites-enabled/

# Test Nginx configuration
sudo nginx -t

# Restart Nginx
sudo systemctl restart nginx
```

---

## 🔒 Security Configuration

### Firewall Setup

I configure the firewall for security:

```bash
# Install and configure UFW (Ubuntu/Debian)
sudo apt install -y ufw

# Default policies
sudo ufw default deny incoming
sudo ufw default allow outgoing

# Allow SSH
sudo ufw allow ssh

# Allow HTTP and HTTPS
sudo ufw allow 80/tcp
sudo ufw allow 443/tcp

# Allow application port for direct access (development)
sudo ufw allow 8330/tcp

# Allow PostgreSQL (local only)
sudo ufw allow from 127.0.0.1 to any port 5432

# Enable firewall
sudo ufw --force enable

# Check status
sudo ufw status verbose
```

### SSL Certificate Setup

I configure SSL certificates for secure access:

```bash
# Install Certbot for Let's Encrypt (if not using existing wildcard cert)
sudo apt install -y certbot python3-certbot-nginx

# Generate certificate (if needed)
sudo certbot --nginx -d bthl-healthcare.davestj.com

# Or copy existing wildcard certificate
sudo mkdir -p /etc/ssl/davestj.com
sudo cp /path/to/existing/wildcard/cert.crt /etc/ssl/davestj.com/davestj.com-wildcard-fullchain.crt
sudo cp /path/to/existing/wildcard/key.key /etc/ssl/davestj.com/davestj.com-wildcard.key
sudo chmod 600 /etc/ssl/davestj.com/*
```

---

## 🧪 Testing and Validation

### Application Health Check

I provide comprehensive testing procedures:

```bash
# Test database connectivity
psql -U davestj -d bthl_healthcare -c "SELECT COUNT(*) FROM users;"

# Test application startup
curl -f http://localhost:8330/actuator/health

# Test login page
curl -f http://localhost:8330/login

# Test API endpoints
curl -X POST http://localhost:8330/api/auth/login \
  -H "Content-Type: application/json" \
  -d '{"username":"admin","password":"AdminPassword123!"}'
```

### Load Testing

I provide basic load testing setup:

```bash
# Install Apache Bench (optional)
sudo apt install -y apache2-utils

# Basic load test
ab -n 100 -c 10 http://localhost:8330/login

# Install and use wrk (more advanced)
git clone https://github.com/wg/wrk.git
cd wrk
make
sudo cp wrk /usr/local/bin

# Load test with wrk
wrk -t12 -c400 -d30s http://localhost:8330/
```

---

## 🔧 Maintenance and Monitoring

### Log Management

I set up comprehensive logging and monitoring:

```bash
# Create log rotation configuration
sudo tee /etc/logrotate.d/bthl-healthcare << 'EOF'
/var/www/davestj.com/bthl-hc/logs/*.log {
    daily
    missingok
    rotate 30
    compress
    delaycompress
    notifempty
    copytruncate
    su davestj davestj
}
EOF

# Set up log monitoring script
cat > /var/www/davestj.com/bthl-hc/scripts/monitor-logs.sh << 'EOF'
#!/bin/bash
# File: /var/www/davestj.com/bthl-hc/scripts/monitor-logs.sh
# Author: davestj (David St John)
# Date: 2025-07-17
# Purpose: Application log monitoring and alerting script

LOG_FILE="/var/www/davestj.com/bthl-hc/logs/bthl-healthcare.log"
ERROR_COUNT=$(grep -c "ERROR" "$LOG_FILE" | tail -n 100)
WARN_COUNT=$(grep -c "WARN" "$LOG_FILE" | tail -n 100)

echo "Application Log Summary:"
echo "Errors in last 100 lines: $ERROR_COUNT"
echo "Warnings in last 100 lines: $WARN_COUNT"

if [ "$ERROR_COUNT" -gt 10 ]; then
    echo "High error count detected! Check logs immediately."
fi
EOF

chmod +x /var/www/davestj.com/bthl-hc/scripts/monitor-logs.sh
```

### Database Backup

I set up automated database backups:

```bash
# Create backup script
cat > /var/www/davestj.com/bthl-hc/scripts/backup-database.sh << 'EOF'
#!/bin/bash
# File: /var/www/davestj.com/bthl-hc/scripts/backup-database.sh
# Author: davestj (David St John)
# Date: 2025-07-17
# Purpose: Automated database backup script for BTHL-HealthCare

BACKUP_DIR="/var/www/davestj.com/bthl-hc/backups"
DATE=$(date +%Y%m%d_%H%M%S)
BACKUP_FILE="bthl_healthcare_backup_${DATE}.sql"

# Create backup directory
mkdir -p "$BACKUP_DIR"

# Create database backup
pg_dump -U davestj -h localhost bthl_healthcare > "$BACKUP_DIR/$BACKUP_FILE"

# Compress backup
gzip "$BACKUP_DIR/$BACKUP_FILE"

# Remove backups older than 30 days
find "$BACKUP_DIR" -name "*.sql.gz" -mtime +30 -delete

echo "Database backup completed: $BACKUP_DIR/${BACKUP_FILE}.gz"
EOF

chmod +x /var/www/davestj.com/bthl-hc/scripts/backup-database.sh

# Create cron job for daily backups
(crontab -l 2>/dev/null; echo "0 2 * * * /var/www/davestj.com/bthl-hc/scripts/backup-database.sh") | crontab -
```

---

## 🚨 Troubleshooting Guide

### Common Issues and Solutions

I document common issues and their resolutions:

**Issue 1: Application Won't Start**
```bash
# Check Java version
java -version

# Check if port is in use
sudo netstat -tulpn | grep 8330
sudo lsof -i :8330

# Check application logs
tail -f /var/www/davestj.com/bthl-hc/logs/bthl-healthcare.log

# Check database connectivity
pg_isready -h localhost -p 5432 -U davestj
```

**Issue 2: Database Connection Failed**
```bash
# Check PostgreSQL status
sudo systemctl status postgresql

# Test database connection
psql -U davestj -d bthl_healthcare -c "SELECT 1;"

# Check PostgreSQL logs
sudo tail -f /var/log/postgresql/postgresql-*-main.log

# Reset database password if needed
<<<<<<< HEAD
sudo -u postgres psql -c "ALTER USER davestj WITH PASSWORD '<DEV_PASSWORD>';"
=======
sudo -u postgres psql -c "ALTER USER davestj WITH PASSWORD '<your_db_password>';"
>>>>>>> fe936084
```

**Issue 3: Memory Issues**
```bash
# Check system memory
free -h

# Check Java heap usage
jstat -gc $(pgrep -f bthl-healthcare)

# Adjust JVM memory settings
java -Xms1G -Xmx2G -jar target/bthl-healthcare.jar
```

**Issue 4: Permission Denied**
```bash
# Fix file permissions
sudo chown -R davestj:davestj /var/www/davestj.com/bthl-hc
find /var/www/davestj.com/bthl-hc -type d -exec chmod 755 {} \;
find /var/www/davestj.com/bthl-hc -type f -exec chmod 644 {} \;
chmod +x /var/www/davestj.com/bthl-hc/scripts/*.sh
```

---

## 📋 Environment Variables Reference

### Required Environment Variables

I document all environment variables for configuration:

```bash
# Create environment file
cat > /var/www/davestj.com/bthl-hc/.env << 'EOF'
# BTHL-HealthCare Environment Configuration
# File: /var/www/davestj.com/bthl-hc/.env
# Author: davestj (David St John)
# Date: 2025-07-17
# Purpose: Environment variables for BTHL-HealthCare application configuration

# Database Configuration
DB_HOST=localhost
DB_PORT=5432
DB_NAME=bthl_healthcare
DB_USERNAME=davestj
<<<<<<< HEAD
DB_PASSWORD=changeme
=======
DB_PASSWORD=change_me
>>>>>>> fe936084
DB_URL=jdbc:postgresql://localhost:5432/bthl_healthcare

# JWT Configuration
JWT_SECRET=changeme
JWT_EXPIRATION=86400000

# Admin User
ADMIN_USERNAME=admin
ADMIN_PASSWORD=changeme

# Email Configuration
SMTP_HOST=localhost
SMTP_PORT=1025
SMTP_USERNAME=
SMTP_PASSWORD=
SMTP_AUTH=false
SMTP_STARTTLS=false

# Application Configuration
SERVER_PORT=8330
SPRING_PROFILES_ACTIVE=dev
LOG_LEVEL=DEBUG

# Security Configuration
SESSION_TIMEOUT_MINUTES=480
MAX_FAILED_LOGIN_ATTEMPTS=5
ACCOUNT_LOCKOUT_MINUTES=30

# File Upload Configuration
MAX_FILE_SIZE=50MB
MAX_REQUEST_SIZE=50MB

# Monitoring Configuration
ACTUATOR_ENDPOINTS=health,info,metrics,env
HEALTH_SHOW_DETAILS=always
EOF

# Secure the environment file
chmod 600 /var/www/davestj.com/bthl-hc/.env
```

The `.env` file is excluded from version control and should never be committed.

A `.env.example` file is available; copy it to `.env` and replace placeholder values for local development.

---

## 🎯 Production Deployment Checklist

### Pre-Deployment Tasks

I provide a comprehensive deployment checklist:

- [ ] **Security Review**
    - [ ] Change default JWT secret
    - [ ] Update database passwords
    - [ ] Enable HTTPS/SSL
    - [ ] Configure firewall rules
    - [ ] Review user permissions

- [ ] **Database Preparation**
    - [ ] Create production database
    - [ ] Run schema migrations
    - [ ] Set up backup procedures
    - [ ] Configure connection pooling
    - [ ] Optimize database settings

- [ ] **Application Configuration**
    - [ ] Set production profile
    - [ ] Configure external dependencies
    - [ ] Set up monitoring and logging
    - [ ] Configure email settings
    - [ ] Test all endpoints

- [ ] **Infrastructure Setup**
    - [ ] Install and configure Nginx
    - [ ] Set up SSL certificates
    - [ ] Configure load balancing (if needed)
    - [ ] Set up monitoring tools
    - [ ] Configure backup procedures

- [ ] **Testing and Validation**
    - [ ] Run integration tests
    - [ ] Perform security testing
    - [ ] Load testing
    - [ ] Disaster recovery testing
    - [ ] User acceptance testing

---

## 📞 Support and Resources

### Getting Help

I provide resources for additional support:

- **Documentation:** Internal project documentation in `/docs` directory
- **Logs:** Application logs in `/var/www/davestj.com/bthl-hc/logs/`
- **Configuration:** All config files in `/var/www/davestj.com/bthl-hc/config/`
- **Scripts:** Utility scripts in `/var/www/davestj.com/bthl-hc/scripts/`

### External Resources

- **Spring Boot Documentation:** https://docs.spring.io/spring-boot/
- **PostgreSQL Documentation:** https://www.postgresql.org/docs/
- **Nginx Documentation:** https://nginx.org/en/docs/
- **Ubuntu Server Guide:** https://ubuntu.com/server/docs

---

**Last Updated:** 2025-07-17  
**Author:** davestj (David St John)  
**Status:** Complete setup guide ready for deployment  
**Next Review:** Upon production deployment completion<|MERGE_RESOLUTION|>--- conflicted
+++ resolved
@@ -226,11 +226,9 @@
 sudo -u postgres psql << 'EOF'
 -- Create application user
 CREATE USER davestj WITH SUPERUSER CREATEDB CREATEROLE LOGIN;
-<<<<<<< HEAD
+
 ALTER USER davestj WITH PASSWORD '<DEV_PASSWORD>';
-=======
-ALTER USER davestj WITH PASSWORD '<your_db_password>';
->>>>>>> fe936084
+
 
 -- Create application database
 CREATE DATABASE bthl_healthcare OWNER davestj;
@@ -355,11 +353,9 @@
 createdb bthl_healthcare -O davestj
 
 # Set password for database user
-<<<<<<< HEAD
+
 psql -d bthl_healthcare -c "ALTER USER davestj WITH PASSWORD '<DEV_PASSWORD>';"
-=======
-psql -d bthl_healthcare -c "ALTER USER davestj WITH PASSWORD '<your_db_password>';"
->>>>>>> fe936084
+
 
 # Test connection
 psql -U davestj -d bthl_healthcare -c "SELECT version();"
@@ -526,15 +522,12 @@
   config:
     activate:
       on-profile: dev
-  
-<<<<<<< HEAD
-=======
+    
   datasource:
     url: ${DB_URL:jdbc:postgresql://localhost:5432/bthl_healthcare}
     username: ${DB_USERNAME}
     password: ${DB_PASSWORD}
-  
->>>>>>> fe936084
+
   jpa:
     show-sql: true
   
@@ -1146,11 +1139,9 @@
 sudo tail -f /var/log/postgresql/postgresql-*-main.log
 
 # Reset database password if needed
-<<<<<<< HEAD
+
 sudo -u postgres psql -c "ALTER USER davestj WITH PASSWORD '<DEV_PASSWORD>';"
-=======
-sudo -u postgres psql -c "ALTER USER davestj WITH PASSWORD '<your_db_password>';"
->>>>>>> fe936084
+
 ```
 
 **Issue 3: Memory Issues**
@@ -1196,11 +1187,7 @@
 DB_PORT=5432
 DB_NAME=bthl_healthcare
 DB_USERNAME=davestj
-<<<<<<< HEAD
 DB_PASSWORD=changeme
-=======
-DB_PASSWORD=change_me
->>>>>>> fe936084
 DB_URL=jdbc:postgresql://localhost:5432/bthl_healthcare
 
 # JWT Configuration
