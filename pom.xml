--- conflicted
+++ resolved
@@ -309,15 +309,10 @@
                 <artifactId>flyway-maven-plugin</artifactId>
                 <version>${flyway.version}</version>
                 <configuration>
-<<<<<<< HEAD
+
                     <url>${env.DB_URL}</url>
                     <user>${env.DB_USERNAME}</user>
                     <password>${env.DB_PASSWORD}</password>
-=======
-                    <url>${db.url}</url>
-                    <user>${db.username}</user>
-                    <password>${db.password}</password>
->>>>>>> fe936084
                     <locations>
                         <location>classpath:db/migration</location>
                     </locations>
