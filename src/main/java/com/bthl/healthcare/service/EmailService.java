package com.bthl.healthcare.service;

<<<<<<< HEAD
import org.springframework.stereotype.Service;
import org.springframework.mail.javamail.JavaMailSender;
import org.springframework.mail.SimpleMailMessage;
import org.springframework.mail.MailException;
import org.springframework.scheduling.annotation.Async;
=======
>>>>>>> b1f4103c
import org.slf4j.Logger;
import org.slf4j.LoggerFactory;
import org.springframework.beans.factory.annotation.Autowired;
import org.springframework.mail.SimpleMailMessage;
import org.springframework.mail.javamail.JavaMailSender;
import org.springframework.scheduling.annotation.Async;
import org.springframework.stereotype.Service;

/**
 * File: /Users/dstjohn/dev/02_davestj.com/bthl-hc/src/main/java/com/bthl/healthcare/service/EmailService.java
 * Author: davestj (David St John)
 * Date: 2025-07-18
 * Purpose: Email service for BTHL-HealthCare platform notifications and communications
 * Git Commit: git commit -m "feat: add EmailService basic implementation for compilation resolution"
 * Next Dev Feature: Add complete email templating and SMTP configuration
 */

@Service
public class EmailService {

    private static final Logger logger = LoggerFactory.getLogger(EmailService.class);

    private final JavaMailSender mailSender;

<<<<<<< HEAD
=======
    @Autowired
>>>>>>> b1f4103c
    public EmailService(JavaMailSender mailSender) {
        this.mailSender = mailSender;
    }

<<<<<<< HEAD
    private void sendEmail(String to, String subject, String text) {
=======
    @Async
    public void sendEmailVerificationAsync(String email, String token) {
        String subject = "Verify Your Email";
        String text = "Please verify your email using this token: " + token;
        sendMessage(email, subject, text);
    }

    @Async
    public void sendAccountLockoutNotificationAsync(String email, int lockoutMinutes) {
        String subject = "Account Locked";
        String text = "Your account has been locked for " + lockoutMinutes
                + " minutes due to multiple failed login attempts.";
        sendMessage(email, subject, text);
    }

    @Async
    public void sendPasswordChangeNotificationAsync(String email) {
        String subject = "Password Changed";
        String text = "Your password was recently changed. If this wasn't you, please contact support immediately.";
        sendMessage(email, subject, text);
    }

    @Async
    public void sendPasswordResetEmailAsync(String email, String resetToken) {
        String subject = "Password Reset Request";
        String text = "Use the following token to reset your password: " + resetToken;
        sendMessage(email, subject, text);
    }

    @Async
    public void sendPasswordResetConfirmationAsync(String email) {
        String subject = "Password Reset Confirmation";
        String text = "Your password has been reset successfully.";
        sendMessage(email, subject, text);
    }

    public void sendSimpleEmail(String email, String subject, String text) {
        sendMessage(email, subject, text);
    }

    private void sendMessage(String to, String subject, String text) {
>>>>>>> b1f4103c
        try {
            SimpleMailMessage message = new SimpleMailMessage();
            message.setTo(to);
            message.setSubject(subject);
            message.setText(text);
            mailSender.send(message);
<<<<<<< HEAD
            logger.debug("Sent email to {} with subject {}", to, subject);
        } catch (MailException e) {
            logger.error("Failed to send email to {}", to, e);
        }
    }
    
=======
            logger.debug("Sent email to {}", to);
        } catch (Exception e) {
            logger.error("Failed to send email to {}", to, e);
        }
    }

>>>>>>> b1f4103c
    public void sendUserRegistrationEmail(String email, String firstName, String lastName, String username, String token) {
        logger.info("I am sending registration email to: {}", email);
        String subject = "Welcome to BTHL-HealthCare";
        String body = String.format("Hello %s %s,\n\nYour account %s has been registered. Verification token: %s", firstName, lastName, username, token);
        sendEmail(email, subject, body);
    }

    public void sendPasswordResetEmail(String email, String firstName, String token) {
        logger.info("I am sending password reset email to: {}", email);
        String subject = "Password Reset";
        String body = String.format("Hello %s,\n\nUse the following token to reset your password: %s", firstName, token);
        sendEmail(email, subject, body);
    }

    public void sendMfaVerificationEmail(String email, String firstName, String code) {
        logger.info("I am sending MFA verification email to: {}", email);
        String subject = "MFA Verification";
        String body = String.format("Hello %s,\n\nYour MFA verification code is: %s", firstName, code);
        sendEmail(email, subject, body);
    }
<<<<<<< HEAD
    
    public void sendSimpleEmail(String email, String subject, String text) {
        logger.info("I am sending simple email to: {}", email);
        sendEmail(email, subject, text);
    }

    @Async
    public void sendEmailVerificationAsync(String email, String token) {
        logger.info("Sending email verification to: {}", email);
        String subject = "Verify Your Email";
        String body = String.format("Please verify your email using this token: %s", token);
        sendEmail(email, subject, body);
    }

    @Async
    public void sendAccountLockoutNotificationAsync(String email, int lockoutMinutes) {
        logger.info("Sending account lockout notification to: {}", email);
        String subject = "Account Locked";
        String body = String.format("Your account has been locked for %d minutes due to multiple failed login attempts.", lockoutMinutes);
        sendEmail(email, subject, body);
    }

    @Async
    public void sendPasswordChangeNotificationAsync(String email) {
        logger.info("Sending password change notification to: {}", email);
        String subject = "Password Changed";
        String body = "Your password has been changed. If you did not initiate this change, please contact support immediately.";
        sendEmail(email, subject, body);
    }

    @Async
    public void sendPasswordResetEmailAsync(String email, String resetToken) {
        logger.info("Sending password reset email to: {}", email);
        String subject = "Password Reset";
        String body = String.format("Use the following token to reset your password: %s", resetToken);
        sendEmail(email, subject, body);
    }

    @Async
    public void sendPasswordResetConfirmationAsync(String email) {
        logger.info("Sending password reset confirmation to: {}", email);
        String subject = "Password Reset Confirmation";
        String body = "Your password has been successfully reset.";
        sendEmail(email, subject, body);
    }
=======
>>>>>>> b1f4103c
}<|MERGE_RESOLUTION|>--- conflicted
+++ resolved
@@ -1,13 +1,7 @@
 package com.bthl.healthcare.service;
 
-<<<<<<< HEAD
-import org.springframework.stereotype.Service;
-import org.springframework.mail.javamail.JavaMailSender;
-import org.springframework.mail.SimpleMailMessage;
+
 import org.springframework.mail.MailException;
-import org.springframework.scheduling.annotation.Async;
-=======
->>>>>>> b1f4103c
 import org.slf4j.Logger;
 import org.slf4j.LoggerFactory;
 import org.springframework.beans.factory.annotation.Autowired;
@@ -32,17 +26,14 @@
 
     private final JavaMailSender mailSender;
 
-<<<<<<< HEAD
-=======
+
     @Autowired
->>>>>>> b1f4103c
+
     public EmailService(JavaMailSender mailSender) {
         this.mailSender = mailSender;
     }
 
-<<<<<<< HEAD
-    private void sendEmail(String to, String subject, String text) {
-=======
+
     @Async
     public void sendEmailVerificationAsync(String email, String token) {
         String subject = "Verify Your Email";
@@ -84,28 +75,20 @@
     }
 
     private void sendMessage(String to, String subject, String text) {
->>>>>>> b1f4103c
         try {
             SimpleMailMessage message = new SimpleMailMessage();
             message.setTo(to);
             message.setSubject(subject);
             message.setText(text);
             mailSender.send(message);
-<<<<<<< HEAD
+
             logger.debug("Sent email to {} with subject {}", to, subject);
         } catch (MailException e) {
             logger.error("Failed to send email to {}", to, e);
         }
     }
     
-=======
-            logger.debug("Sent email to {}", to);
-        } catch (Exception e) {
-            logger.error("Failed to send email to {}", to, e);
-        }
-    }
 
->>>>>>> b1f4103c
     public void sendUserRegistrationEmail(String email, String firstName, String lastName, String username, String token) {
         logger.info("I am sending registration email to: {}", email);
         String subject = "Welcome to BTHL-HealthCare";
@@ -126,7 +109,7 @@
         String body = String.format("Hello %s,\n\nYour MFA verification code is: %s", firstName, code);
         sendEmail(email, subject, body);
     }
-<<<<<<< HEAD
+
     
     public void sendSimpleEmail(String email, String subject, String text) {
         logger.info("I am sending simple email to: {}", email);
@@ -172,6 +155,4 @@
         String body = "Your password has been successfully reset.";
         sendEmail(email, subject, body);
     }
-=======
->>>>>>> b1f4103c
 }