--- conflicted
+++ resolved
@@ -60,11 +60,7 @@
   
   security:
     user:
-<<<<<<< HEAD
       name: ${ADMIN_USERNAME:admin}
-=======
-      name: ${ADMIN_USERNAME}
->>>>>>> fe936084
       password: ${ADMIN_PASSWORD}
   
   servlet:
@@ -125,14 +121,11 @@
   config:
     activate:
       on-profile: dev
-<<<<<<< HEAD
-=======
-
   datasource:
     url: ${DB_URL:jdbc:postgresql://localhost:5432/bthl_healthcare}
     username: ${DB_USERNAME}
     password: ${DB_PASSWORD}
->>>>>>> fe936084
+
   
   jpa:
     show-sql: true
@@ -155,11 +148,7 @@
       on-profile: prod
   
   datasource:
-<<<<<<< HEAD
     url: ${DB_URL:jdbc:postgresql://localhost:5432/bthl_healthcare}
-=======
-    url: ${DB_URL}
->>>>>>> fe936084
     username: ${DB_USERNAME}
     password: ${DB_PASSWORD}
   
